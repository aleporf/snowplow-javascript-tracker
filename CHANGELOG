Version 1.0.0 (2014-02-XX)
--------------------------

Added extra meta-data to package.json (#83)
Moved part of banner.js into Gruntfile with grunt-concat's banner option so its values are based on package.json (#82)
Started using Browserify for modules (#74) (TODO)
Replaced some/all of lib/.js with modules (#7)
Added user fingerprinting on/off switch and configurable hash seed (#7)
Added Intern unit tests for payload.js (#5) (TODO)
Deprecated trackImpression (#66)
Removed attachUserId as fully deprecated now (#64)
Removed setSiteId as fully deprecated now (#63)
Removed getVisitor-Id, -Info as fully deprecated now (#62)
Removed trackEvent as fully deprecated now (#61)
Tightened public API for SnowPlow (#29) (TODO)
Renamed SnowPlow everywhere to Snowplow (#69) (TODO)
Prepended window. or SnowPlow.windowAlias. onto _snaq everywhere (#39)
Removed legacy Piwik plugin framework (#56)
<<<<<<< HEAD
Rebased with 0.14.0 (#87)

Version 0.14.0 (2014-02-12)

=======

Version 0.14.0 (2014-02-XX)
>>>>>>> 4dee1e4f
---------------------------
Bumped version to 0.14.0
Removed all DEBUG blocks from codebase (#65)
Renamed requestStringBuilder to payloadBuilder and moved it into its own file, payload.js (#55)
Introduced gzipped sp.js library (#48)
Updated grunt and intern dependencies (#54)
Replaced snowpak.sh with Grunt and grunt-yui-compressor (#53)
Added setUserIdFromReferrer and setUserIdFromLocation (#57)
Added ability to pass a referrer to Snowplow from an IFRAME (#1)
Tested setDoNotTrack and renamed it to respectDoNotTrack (#28)
Moved detect...() functions into new file context.js (#37)
Moved cookie-related functionality into new file cookie.js (#77)
Removed getLegacyCookieName as no longer needed for migrating cookie IDs (#50)
Switched deployment to use Grunt (#58)
Added setUserIdFromCookie (#78)

Version 0.13.1 (2014-01-28)
---------------------------
Fixed bug where non-String values are not being added to our payload (#71)

Version 0.13.0 (2014-01-26)
---------------------------
Added fully retrospective CHANGELOG (#20)
Added setPlatform support, thanks @rcs! (#25)
Added currency field to ecommerce transactions (#34)
Added custom unstructured contexts (#49)
Added base64decode to Tracker (#36)
Added null check to requestStringBuilder() (#40)
Added array helpers (#41)
Fixed (harmless) bug in base64.js (#35)
Update .gitignore to be node-friendly .gitignore (#52)
Switched to Semantic versioning & only put MAJOR version in hosted path to snowplow.js (#47)
Added package.json (#38)
Added retrospective tags back in (#22)
Restructured folders (#21)

Version 0.12.0 (2013-07-07)
---------------------------
Fixed document reference to use documentAlias (#247)
Fixed bug with setCustomUrl (#267)
Changed ev_ to se_ for structured events (#197)
Fixed Firefox failure when "Always ask" set for cookies (#163)
Fixed bug in page ping functionality detected in IE 8 (#260)
Replaced forEach as not supported in IE 6-8 (#295)

Version 0.11.2 (2013-05-14)
---------------------------
Added unstructured events, thanks @rgabo, @tarsolya, @lackac (#198)
Remove leading ampersand in querystring (#188)

Version 0.11.1 (2013-02-25)
---------------------------
Fixed bug with cookie secure flag killing user ID cookies (#181)

Version 0.11.0 (2013-02-22)
---------------------------
Introduced setAppId() and deprecated setSiteId() (#168)
1st party user ID now transmitted as duid (domain uid) (part of #150)
Now sends dtm - the client timestamp (#149)
Deprecated and disabled attachUserId()
Deprecated getVisitorId() and getVisitorInfo() - use getDomainUserId() and getDomainUserInfo() instead
Added setUserId which sets the uid field (#167)
Snowplow cookies no longer tied to site ID (#148)

Version 0.10.0 (2013-02-15)
---------------------------
Updated copyright notices
Removed deprecated setAccount(), setTracker(), setHeartBeatTimer() - BREAKING CHANGE (#86)
Added document charset to querystring (#138)
Page ping no longer killed by 1 heartbeat w/o activity (#132)
Added document & viewport dimensions (#94)
Introduced trackStructEvent and deprecated trackEvent (#143)
Cleaned up getRequest code to use improved requestStringBuilder
Fixed logImpression (was using wrong argument names) (#162)
Added scroll offsets to page ping (#127)

Version 0.9.1 (2013-01-29)
--------------------------
Fixed bug where secure flag not being set on cookies sent via HTTPS

Version 0.9.0 (2012-12-26)
--------------------------
Each event now sent with an event type `e` (#63)
Refactoring of event definition code
Added attachUserId(boolean) method (#92)
Removed configCustomData from logImpression (#115)
Cleaned up activity tracking (page pings)
Added a combine only option to snowpak.sh

Version 0.8.2 (2012-12-18)
--------------------------
Fixed regressions from splitting JS into multiple files (#103)

Version 0.8.1 (2012-11-29)
--------------------------
Fixed bug with trailing comma (#102)
Removed console.log when not debugging (#101)
Removed minified sp.js from version control (added .gitignore to keep it out)

Version 0.8.0 (2012-11-28)
--------------------------
Rename ice.png to i - BREAKING CHANGE (#29)
Added setCollectorCf() and deprecated setAccount() (#32)
Tracker constructor now supports Cf or Url (part of #44)
getTrackerCf() and -Url() added, getTracker() deprecated (part of #44)
Added tracker version (`tv`) to querystring (#41)
Added color depth tracking (part of #69)
Added timezone tracking (part of #69)
Added user fingerprinting (#70)
Broke out .js into multiple files (#55)

Version 0.7.0 (2012-10-01)
--------------------------
Renamed said to aid for application ID

Version 0.6 (2012-09-05)
------------------------
Added setSiteId functionality
Added ecommerce tracking

Version 0.5 (2012-08-18)
--------------------------
Changed header comments from Doxygen format to JsDoc
Added support for specifying collectorUrl directly
Added versioning into header comment (so survives minification)
Took f_ off res and cookie; added url onto end, renamed rdm to tid

Version 0.4 (2012-05-30)
------------------------
Improved names of querystring params
Added page-url to querystring as fallback

Version 0.3 (2012-05-18)
------------------------
Updated to prepend f_ to browser features
Revised the querystring name-value pairs to make them more user-friendly

Version 0.2 (2012-05-08)
------------------------
Formalised minification process

Version 0.1 (2012-03-21)
------------------------
Initial release<|MERGE_RESOLUTION|>--- conflicted
+++ resolved
@@ -1,6 +1,5 @@
 Version 1.0.0 (2014-02-XX)
 --------------------------
-
 Added extra meta-data to package.json (#83)
 Moved part of banner.js into Gruntfile with grunt-concat's banner option so its values are based on package.json (#82)
 Started using Browserify for modules (#74) (TODO)
@@ -16,15 +15,9 @@
 Renamed SnowPlow everywhere to Snowplow (#69) (TODO)
 Prepended window. or SnowPlow.windowAlias. onto _snaq everywhere (#39)
 Removed legacy Piwik plugin framework (#56)
-<<<<<<< HEAD
 Rebased with 0.14.0 (#87)
 
 Version 0.14.0 (2014-02-12)
-
-=======
-
-Version 0.14.0 (2014-02-XX)
->>>>>>> 4dee1e4f
 ---------------------------
 Bumped version to 0.14.0
 Removed all DEBUG blocks from codebase (#65)
